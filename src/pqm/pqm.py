from typing import Optional

import numpy as np
from scipy.stats import chi2_contingency
from scipy.spatial import KDTree

__all__ = ("pqm_chi2", "pqm_pvalue")

<<<<<<< HEAD

def pqm_pvalue(
    x_samples: np.ndarray,
    y_samples: np.ndarray,
    num_refs: int = 100,
    bootstrap: Optional[int] = None,
    whiten: bool = False,
):
=======
def _pqm_test(x_samples: np.ndarray, y_samples: np.ndarray, num_refs: int):
>>>>>>> 8494e62f
    """
    Helper function to perform the PQM test and return the results from chi2_contingency.

    Parameters
    ----------
    x_samples : np.ndarray
        Samples from the first distribution, test samples.
    y_samples : np.ndarray
        Samples from the second distribution, reference samples.
    num_refs : int
<<<<<<< HEAD
        Number of reference samples to use. Note that these will be drawn from y_samples, and then removed from the y_samples array.
    bootstrap : Optional[int]
        Number of bootstrap iterations to perform. No bootstrap if None (default).
    whiten : bool
        If True, whiten the samples by subtracting the mean and dividing by the standard deviation.
=======
        Number of reference samples to use.
>>>>>>> 8494e62f

    Returns
    -------
    tuple
        Results from scipy.stats.chi2_contingency function.
    """
<<<<<<< HEAD
    if bootstrap is not None:
        return list(
            pqm_pvalue(x_samples.copy(), y_samples.copy(), num_refs=num_refs, whiten=whiten)
            for _ in range(bootstrap)
        )
=======
>>>>>>> 8494e62f
    if len(y_samples) < num_refs:
        raise ValueError(
            "Number of reference samples must be less than the number of true samples."
        )
    elif len(y_samples) < 2 * num_refs:
        print(
            "Warning: Number of y_samples is small (less than twice the number of reference samples). Result may have high variance."
        )
    if whiten:
        mean = np.mean(y_samples, axis=0)
        std = np.std(y_samples, axis=0)
        y_samples = (y_samples - mean) / std
        x_samples = (x_samples - mean) / std

    refs = np.random.choice(len(y_samples), num_refs, replace=False)
    N = np.arange(len(y_samples))
    N[refs] = -1
    N = N[N >= 0]
    refs, y_samples = y_samples[refs], y_samples[N]

    tree = KDTree(refs)

    idx = tree.query(x_samples, k=1, workers=-1)[1]
    counts_x = np.bincount(idx, minlength=num_refs)

    idx = tree.query(y_samples, k=1, workers=-1)[1]
    counts_y = np.bincount(idx, minlength=num_refs)

    # Remove reference samples with no counts
    C = (counts_x > 0) | (counts_y > 0)
    counts_x, counts_y = counts_x[C], counts_y[C]

    return chi2_contingency(np.array([counts_x, counts_y]))

def pqm_pvalue(x_samples: np.ndarray, y_samples: np.ndarray, num_refs: int = 100, bootstrap: Optional[int] = None):
    """
    Perform the PQM test of the null hypothesis that `x_samples` and `y_samples` are drawn form the same distribution.

    Parameters
    ----------
    x_samples : np.ndarray
        Samples from the first distribution, test samples. Must have shape (N, *D) N is the number of x samples, and D is the dimensionality of the samples.
    y_samples : np.ndarray
        Samples from the second distribution, reference samples. Must have shape (M, *D) M is the number of y samples, and D is the dimensionality of the samples.
    num_refs : int
        Number of reference samples to use. Note that these will be drawn from y_samples, and then removed from the y_samples array.
    bootstrap : Optional[int]
        Number of bootstrap iterations to perform. No bootstrap if None (default).

    Returns
    -------
    float or list
        pvalue(s). Null hypothesis that both samples are drawn from the same distribution.
    """
    if bootstrap is not None:
        return [pqm_pvalue(x_samples, y_samples, num_refs=num_refs) for _ in range(bootstrap)]
    _, pvalue, _, _ = _pqm_test(x_samples, y_samples, num_refs)
    return pvalue

def pqm_chi2(x_samples: np.ndarray, y_samples: np.ndarray, num_refs: int = 100, bootstrap: Optional[int] = None):
    """
    Perform the PQM test of the null hypothesis that `x_samples` and `y_samples` are drawn form the same distribution.

    Parameters
    ----------
    x_samples : np.ndarray
        Samples from the first distribution, test samples. Must have shape (N, *D) N is the number of x samples, and D is the dimensionality of the samples.
    y_samples : np.ndarray
        Samples from the second distribution, reference samples. Must have shape (M, *D) M is the number of y samples, and D is the dimensionality of the samples.
    num_refs : int
        Number of reference samples to use. Note that these will be drawn from y_samples, and then removed from the y_samples array.
    bootstrap : Optional[int]
        Number of bootstrap iterations to perform. No bootstrap if None (default).

    Returns
    -------
    float or list
        chi2 statistic(s) and degree(s) of freedom.
    """
    if bootstrap is not None:
        return [pqm_chi2(x_samples, y_samples, num_refs=num_refs) for _ in range(bootstrap)]
    chi2_stat, _, dof, _ = _pqm_test(x_samples, y_samples, num_refs)
    return chi2_stat, dof<|MERGE_RESOLUTION|>--- conflicted
+++ resolved
@@ -6,18 +6,8 @@
 
 __all__ = ("pqm_chi2", "pqm_pvalue")
 
-<<<<<<< HEAD
 
-def pqm_pvalue(
-    x_samples: np.ndarray,
-    y_samples: np.ndarray,
-    num_refs: int = 100,
-    bootstrap: Optional[int] = None,
-    whiten: bool = False,
-):
-=======
-def _pqm_test(x_samples: np.ndarray, y_samples: np.ndarray, num_refs: int):
->>>>>>> 8494e62f
+def _pqm_test(x_samples: np.ndarray, y_samples: np.ndarray, num_refs: int, whiten: bool):
     """
     Helper function to perform the PQM test and return the results from chi2_contingency.
 
@@ -28,29 +18,15 @@
     y_samples : np.ndarray
         Samples from the second distribution, reference samples.
     num_refs : int
-<<<<<<< HEAD
-        Number of reference samples to use. Note that these will be drawn from y_samples, and then removed from the y_samples array.
-    bootstrap : Optional[int]
-        Number of bootstrap iterations to perform. No bootstrap if None (default).
+        Number of reference samples to use.
     whiten : bool
         If True, whiten the samples by subtracting the mean and dividing by the standard deviation.
-=======
-        Number of reference samples to use.
->>>>>>> 8494e62f
 
     Returns
     -------
     tuple
         Results from scipy.stats.chi2_contingency function.
     """
-<<<<<<< HEAD
-    if bootstrap is not None:
-        return list(
-            pqm_pvalue(x_samples.copy(), y_samples.copy(), num_refs=num_refs, whiten=whiten)
-            for _ in range(bootstrap)
-        )
-=======
->>>>>>> 8494e62f
     if len(y_samples) < num_refs:
         raise ValueError(
             "Number of reference samples must be less than the number of true samples."
@@ -85,7 +61,14 @@
 
     return chi2_contingency(np.array([counts_x, counts_y]))
 
-def pqm_pvalue(x_samples: np.ndarray, y_samples: np.ndarray, num_refs: int = 100, bootstrap: Optional[int] = None):
+
+def pqm_pvalue(
+    x_samples: np.ndarray,
+    y_samples: np.ndarray,
+    num_refs: int = 100,
+    bootstrap: Optional[int] = None,
+    whiten: bool = False,
+):
     """
     Perform the PQM test of the null hypothesis that `x_samples` and `y_samples` are drawn form the same distribution.
 
@@ -99,6 +82,8 @@
         Number of reference samples to use. Note that these will be drawn from y_samples, and then removed from the y_samples array.
     bootstrap : Optional[int]
         Number of bootstrap iterations to perform. No bootstrap if None (default).
+    whiten : bool
+        If True, whiten the samples by subtracting the mean and dividing by the standard deviation.
 
     Returns
     -------
@@ -106,11 +91,21 @@
         pvalue(s). Null hypothesis that both samples are drawn from the same distribution.
     """
     if bootstrap is not None:
-        return [pqm_pvalue(x_samples, y_samples, num_refs=num_refs) for _ in range(bootstrap)]
-    _, pvalue, _, _ = _pqm_test(x_samples, y_samples, num_refs)
+        return [
+            pqm_pvalue(x_samples, y_samples, num_refs=num_refs, whiten=whiten)
+            for _ in range(bootstrap)
+        ]
+    _, pvalue, _, _ = _pqm_test(x_samples, y_samples, num_refs, whiten)
     return pvalue
 
-def pqm_chi2(x_samples: np.ndarray, y_samples: np.ndarray, num_refs: int = 100, bootstrap: Optional[int] = None):
+
+def pqm_chi2(
+    x_samples: np.ndarray,
+    y_samples: np.ndarray,
+    num_refs: int = 100,
+    bootstrap: Optional[int] = None,
+    whiten: bool = False,
+):
     """
     Perform the PQM test of the null hypothesis that `x_samples` and `y_samples` are drawn form the same distribution.
 
@@ -124,6 +119,8 @@
         Number of reference samples to use. Note that these will be drawn from y_samples, and then removed from the y_samples array.
     bootstrap : Optional[int]
         Number of bootstrap iterations to perform. No bootstrap if None (default).
+    whiten : bool
+        If True, whiten the samples by subtracting the mean and dividing by the standard deviation.
 
     Returns
     -------
@@ -131,6 +128,9 @@
         chi2 statistic(s) and degree(s) of freedom.
     """
     if bootstrap is not None:
-        return [pqm_chi2(x_samples, y_samples, num_refs=num_refs) for _ in range(bootstrap)]
-    chi2_stat, _, dof, _ = _pqm_test(x_samples, y_samples, num_refs)
+        return [
+            pqm_chi2(x_samples, y_samples, num_refs=num_refs, whiten=whiten)
+            for _ in range(bootstrap)
+        ]
+    chi2_stat, _, dof, _ = _pqm_test(x_samples, y_samples, num_refs, whiten)
     return chi2_stat, dof